from setuptools import setup

import sys
import cozify

with open('README.rst') as file:
    long_description = file.read()

<<<<<<< HEAD
setup(name='cozify',
        version = cozify.__version__,
        author = 'artanicus',
        author_email = 'python-cozify@nocturnal.fi',
        url = 'https://github.com/Artanicus/python-cozify',
        description = 'Unofficial Python bindings and helpers for the unpublished Cozify API.',
        long_description = long_description,
        license = 'MIT',
        packages = ['cozify'],
	setup_requires=['pytest-runner'],
	tests_require=['pytest'],
	install_requires=['requests', 'absl-py'],
        classifiers = [
            "Development Status :: 3 - Alpha",
            "Topic :: Utilities",
            "License :: OSI Approved :: MIT License",
            ]
        )
=======
setup(
    name='cozify',
    version=cozify.__version__,
    author='artanicus',
    author_email='python-cozify@nocturnal.fi',
    url='https://github.com/Artanicus/python-cozify',
    description='Unofficial Python3 client library for the Cozify API.',
    long_description=long_description,
    license='MIT',
    packages=['cozify'],
    setup_requires=['pytest-runner'],
    tests_require=['pytest'],
    install_requires=['requests', 'absl-py'],
    classifiers=[
        "Development Status :: 3 - Alpha",
        "Topic :: Utilities",
        "License :: OSI Approved :: MIT License",
    ])
>>>>>>> 4fedaf31
<|MERGE_RESOLUTION|>--- conflicted
+++ resolved
@@ -6,26 +6,6 @@
 with open('README.rst') as file:
     long_description = file.read()
 
-<<<<<<< HEAD
-setup(name='cozify',
-        version = cozify.__version__,
-        author = 'artanicus',
-        author_email = 'python-cozify@nocturnal.fi',
-        url = 'https://github.com/Artanicus/python-cozify',
-        description = 'Unofficial Python bindings and helpers for the unpublished Cozify API.',
-        long_description = long_description,
-        license = 'MIT',
-        packages = ['cozify'],
-	setup_requires=['pytest-runner'],
-	tests_require=['pytest'],
-	install_requires=['requests', 'absl-py'],
-        classifiers = [
-            "Development Status :: 3 - Alpha",
-            "Topic :: Utilities",
-            "License :: OSI Approved :: MIT License",
-            ]
-        )
-=======
 setup(
     name='cozify',
     version=cozify.__version__,
@@ -43,5 +23,4 @@
         "Development Status :: 3 - Alpha",
         "Topic :: Utilities",
         "License :: OSI Approved :: MIT License",
-    ])
->>>>>>> 4fedaf31
+    ])
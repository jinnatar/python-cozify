--- conflicted
+++ resolved
@@ -16,10 +16,6 @@
 
 from .Error import APIError
 
-<<<<<<< HEAD
-apiPath = '/cc/1.7'
-=======
->>>>>>> 59b99f4d
 remote = False
 autoremote = True
 
